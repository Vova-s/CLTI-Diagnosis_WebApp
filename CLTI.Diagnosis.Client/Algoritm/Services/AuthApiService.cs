--- conflicted
+++ resolved
@@ -14,13 +14,7 @@
         private readonly string _baseUrl;
 
         private const string TOKEN_KEY = "jwt_token";
-        private const string REFRESH_TOKEN_KEY = "refresh_token";
         private const string USER_KEY = "current_user";
-
-        // Pending values captured during prerender when JS is unavailable
-        private string? _pendingToken;
-        private string? _pendingRefreshToken;
-        private AuthUserDto? _pendingUser;
 
         public AuthApiService(HttpClient httpClient, IJSRuntime jsRuntime, ILogger<AuthApiService> logger)
         {
@@ -28,8 +22,12 @@
             _jsRuntime = jsRuntime;
             _logger = logger;
 
-            // Use same-origin base by default; HttpClient.BaseAddress is configured in Program.cs
-            _baseUrl = string.Empty; // relative URLs like "api/..."
+            // Визначаємо базову URL напряму в сервісі
+            #if DEBUG
+                _baseUrl = "https://localhost:7124/";
+            #else
+                _baseUrl = "https://antsdemo02.demo.dragon-cloud.org/";
+            #endif
 
             _jsonOptions = new JsonSerializerOptions
             {
@@ -37,7 +35,7 @@
                 PropertyNameCaseInsensitive = true
             };
 
-            _logger.LogInformation("AuthApiService initialized. HttpClient BaseAddress: {Base}", _httpClient.BaseAddress);
+            _logger.LogInformation("AuthApiService initialized with base URL: {BaseUrl}", _baseUrl);
         }
 
         public async Task<AuthApiResult<AuthLoginResponse>> LoginAsync(string email, string password, bool rememberMe = false)
@@ -53,7 +51,7 @@
                     rememberMe = rememberMe
                 };
 
-                var loginUrl = "api/auth/login";
+                var loginUrl = $"{_baseUrl}api/auth/login";
                 _logger.LogInformation("Sending login request to: {LoginUrl}", loginUrl);
 
                 var response = await _httpClient.PostAsJsonAsync(loginUrl, request, _jsonOptions);
@@ -71,17 +69,13 @@
                     {
                         _logger.LogInformation("Login successful, storing token and user info");
 
-                        // Store token, refresh token and user info safely
+                        // Store token and user info safely
                         await StoreTokenAsync(apiResponse.Data.Token);
-                        await StoreRefreshTokenAsync(apiResponse.Data.RefreshToken);
                         await StoreUserAsync(apiResponse.Data.User);
 
                         // Set authorization header for future requests
                         _httpClient.DefaultRequestHeaders.Authorization =
                             new System.Net.Http.Headers.AuthenticationHeaderValue("Bearer", apiResponse.Data.Token);
-
-                        // Try to flush any deferred persistence if now interactive
-                        await TryFlushPendingAsync();
 
                         return new AuthApiResult<AuthLoginResponse>
                         {
@@ -128,7 +122,7 @@
             }
         }
 
-        public async Task<AuthApiResult<object>> RegisterAsync(string email, string password, string? firstName, string lastName)
+        public async Task<AuthApiResult<object>> RegisterAsync(string email, string password, string firstName, string lastName)
         {
             try
             {
@@ -142,7 +136,7 @@
                     lastName = lastName
                 };
 
-                var registerUrl = "api/auth/register";
+                var registerUrl = $"{_baseUrl}api/auth/register";
                 _logger.LogInformation("Sending registration request to: {RegisterUrl}", registerUrl);
 
                 var response = await _httpClient.PostAsJsonAsync(registerUrl, request, _jsonOptions);
@@ -197,7 +191,7 @@
                 // Call logout endpoint if available
                 try
                 {
-                    var logoutUrl = "api/auth/logout";
+                    var logoutUrl = $"{_baseUrl}api/auth/logout";
                     await _httpClient.PostAsync(logoutUrl, null);
                 }
                 catch (Exception ex)
@@ -245,7 +239,7 @@
                 _httpClient.DefaultRequestHeaders.Authorization =
                     new System.Net.Http.Headers.AuthenticationHeaderValue("Bearer", token);
 
-                var userUrl = "api/auth/me";
+                var userUrl = $"{_baseUrl}api/auth/me";
                 var response = await _httpClient.GetAsync(userUrl);
                 var content = await response.Content.ReadAsStringAsync();
 
@@ -287,34 +281,11 @@
             }
             catch (InvalidOperationException ex) when (ex.Message.Contains("statically rendered"))
             {
-                // Defer storing until interactive phase
-                _pendingToken = token;
-                _logger.LogInformation("Deferring token storage until interactive rendering");
+                _logger.LogWarning("Cannot store token during static rendering");
             }
             catch (Exception ex)
             {
                 _logger.LogError(ex, "Error storing token");
-            }
-        }
-
-        private async Task StoreRefreshTokenAsync(string refreshToken)
-        {
-            try
-            {
-                await _jsRuntime.InvokeVoidAsync("localStorage.setItem", REFRESH_TOKEN_KEY, refreshToken);
-            }
-            catch (InvalidOperationException ex) when (ex.Message.Contains("statically rendered"))
-            {
-<<<<<<< HEAD
-                _pendingRefreshToken = refreshToken;
-                _logger.LogInformation("Deferring refresh token storage until interactive rendering");
-=======
-                _logger.LogWarning("Cannot store refresh token during static rendering");
->>>>>>> 45de4930
-            }
-            catch (Exception ex)
-            {
-                _logger.LogError(ex, "Error storing refresh token");
             }
         }
 
@@ -327,8 +298,7 @@
             }
             catch (InvalidOperationException ex) when (ex.Message.Contains("statically rendered"))
             {
-                _pendingUser = user;
-                _logger.LogInformation("Deferring user storage until interactive rendering");
+                _logger.LogWarning("Cannot store user during static rendering");
             }
             catch (Exception ex)
             {
@@ -350,24 +320,6 @@
             catch (Exception ex)
             {
                 _logger.LogError(ex, "Error getting token");
-                return null;
-            }
-        }
-
-        public async Task<string?> GetRefreshTokenAsync()
-        {
-            try
-            {
-                return await _jsRuntime.InvokeAsync<string?>("localStorage.getItem", REFRESH_TOKEN_KEY);
-            }
-            catch (InvalidOperationException ex) when (ex.Message.Contains("statically rendered"))
-            {
-                _logger.LogDebug("Cannot get refresh token during static rendering");
-                return null;
-            }
-            catch (Exception ex)
-            {
-                _logger.LogError(ex, "Error getting refresh token");
                 return null;
             }
         }
@@ -399,7 +351,6 @@
             try
             {
                 await _jsRuntime.InvokeVoidAsync("localStorage.removeItem", TOKEN_KEY);
-                await _jsRuntime.InvokeVoidAsync("localStorage.removeItem", REFRESH_TOKEN_KEY);
                 await _jsRuntime.InvokeVoidAsync("localStorage.removeItem", USER_KEY);
             }
             catch (InvalidOperationException ex) when (ex.Message.Contains("statically rendered"))
@@ -419,226 +370,20 @@
             return !string.IsNullOrEmpty(token) && user != null;
         }
 
-        public async Task<AuthApiResult<AuthLoginResponse>> RefreshTokenAsync()
-        {
-            try
-            {
-                var refreshToken = await GetRefreshTokenAsync();
-                if (string.IsNullOrEmpty(refreshToken))
-                {
-                    return new AuthApiResult<AuthLoginResponse>
-                    {
-                        Success = false,
-                        Message = "No refresh token available"
-                    };
-                }
-
-                _logger.LogInformation("Attempting to refresh token");
-
-                var request = new
-                {
-                    refreshToken = refreshToken
-                };
-
-<<<<<<< HEAD
-                var refreshUrl = "api/auth/refresh";
-=======
-                var refreshUrl = $"{_baseUrl}api/auth/refresh";
->>>>>>> 45de4930
-                var response = await _httpClient.PostAsJsonAsync(refreshUrl, request, _jsonOptions);
-
-                if (response.IsSuccessStatusCode)
-                {
-                    var content = await response.Content.ReadAsStringAsync();
-                    var apiResponse = JsonSerializer.Deserialize<AuthApiResponse<AuthLoginResponse>>(content, _jsonOptions);
-
-                    if (apiResponse?.Success == true && apiResponse.Data != null)
-                    {
-                        _logger.LogInformation("Token refresh successful");
-
-                        // Store new tokens and user info
-                        await StoreTokenAsync(apiResponse.Data.Token);
-                        await StoreRefreshTokenAsync(apiResponse.Data.RefreshToken);
-                        await StoreUserAsync(apiResponse.Data.User);
-
-                        // Update authorization header
-                        _httpClient.DefaultRequestHeaders.Authorization =
-                            new System.Net.Http.Headers.AuthenticationHeaderValue("Bearer", apiResponse.Data.Token);
-
-                        return new AuthApiResult<AuthLoginResponse>
-                        {
-                            Success = true,
-                            Data = apiResponse.Data,
-                            Message = "Token refreshed successfully"
-                        };
-                    }
-                }
-
-                // If refresh fails, clear stored tokens
-                await RemoveTokenAsync();
-                _httpClient.DefaultRequestHeaders.Authorization = null;
-
-                var errorContent = await response.Content.ReadAsStringAsync();
-                var errorResponse = JsonSerializer.Deserialize<AuthApiResponse<object>>(errorContent, _jsonOptions);
-
-                return new AuthApiResult<AuthLoginResponse>
-                {
-                    Success = false,
-                    Message = errorResponse?.Message ?? "Token refresh failed"
-                };
-            }
-            catch (Exception ex)
-            {
-                _logger.LogError(ex, "Error refreshing token");
-                await RemoveTokenAsync();
-                _httpClient.DefaultRequestHeaders.Authorization = null;
-                return new AuthApiResult<AuthLoginResponse>
-                {
-                    Success = false,
-                    Message = $"Token refresh failed: {ex.Message}"
-                };
-            }
-        }
-
-        public async Task<AuthApiResult<object>> ForgotPasswordAsync(string email)
-        {
-            try
-            {
-                _logger.LogInformation("Requesting password reset for {Email}", email);
-<<<<<<< HEAD
-                var url = "api/auth/forgot-password";
-=======
-                var url = $"{_baseUrl}api/auth/forgot-password";
->>>>>>> 45de4930
-                var response = await _httpClient.PostAsJsonAsync(url, new { email }, _jsonOptions);
-                var content = await response.Content.ReadAsStringAsync();
-                var apiResponse = JsonSerializer.Deserialize<AuthApiResponse<object>>(content, _jsonOptions);
-                return new AuthApiResult<object>
-                {
-                    Success = apiResponse?.Success ?? response.IsSuccessStatusCode,
-                    Message = apiResponse?.Message ?? (response.IsSuccessStatusCode ? "Password reset email sent" : "Request failed"),
-                    Data = apiResponse?.Data
-                };
-            }
-            catch (Exception ex)
-            {
-                _logger.LogError(ex, "Error requesting forgot password");
-                return new AuthApiResult<object> { Success = false, Message = ex.Message };
-            }
-        }
-
-        public async Task<AuthApiResult<object>> ResetPasswordAsync(string email, string code, string newPassword)
-        {
-            try
-            {
-                _logger.LogInformation("Resetting password for {Email}", email);
-<<<<<<< HEAD
-                var url = "api/auth/reset-password";
-=======
-                var url = $"{_baseUrl}api/auth/reset-password";
->>>>>>> 45de4930
-                var response = await _httpClient.PostAsJsonAsync(url, new { email, code, newPassword }, _jsonOptions);
-                var content = await response.Content.ReadAsStringAsync();
-                var apiResponse = JsonSerializer.Deserialize<AuthApiResponse<object>>(content, _jsonOptions);
-                return new AuthApiResult<object>
-                {
-                    Success = apiResponse?.Success ?? response.IsSuccessStatusCode,
-                    Message = apiResponse?.Message ?? (response.IsSuccessStatusCode ? "Password has been reset" : "Reset failed"),
-                    Data = apiResponse?.Data
-                };
-            }
-            catch (Exception ex)
-            {
-                _logger.LogError(ex, "Error resetting password");
-                return new AuthApiResult<object> { Success = false, Message = ex.Message };
-            }
-        }
-<<<<<<< HEAD
-
-        private async Task<bool> IsJsAvailableAsync()
-        {
-            try
-            {
-                _ = await _jsRuntime.InvokeAsync<string?>("localStorage.getItem", TOKEN_KEY);
-                return true;
-            }
-            catch (InvalidOperationException ex) when (ex.Message.Contains("statically rendered"))
-            {
-                return false;
-            }
-            catch
-            {
-                return false;
-            }
-        }
-
-        public async Task<bool> TryFlushPendingAsync()
-        {
-            if (!await IsJsAvailableAsync())
-            {
-                return false;
-            }
-
-            var flushed = false;
-
-            try
-            {
-                if (!string.IsNullOrEmpty(_pendingToken))
-                {
-                    await _jsRuntime.InvokeVoidAsync("localStorage.setItem", TOKEN_KEY, _pendingToken);
-                    _pendingToken = null;
-                    flushed = true;
-                    _logger.LogInformation("Flushed deferred token to localStorage");
-                }
-
-                if (!string.IsNullOrEmpty(_pendingRefreshToken))
-                {
-                    await _jsRuntime.InvokeVoidAsync("localStorage.setItem", REFRESH_TOKEN_KEY, _pendingRefreshToken);
-                    _pendingRefreshToken = null;
-                    flushed = true;
-                    _logger.LogInformation("Flushed deferred refresh token to localStorage");
-                }
-
-                if (_pendingUser != null)
-                {
-                    var userJson = JsonSerializer.Serialize(_pendingUser, _jsonOptions);
-                    await _jsRuntime.InvokeVoidAsync("localStorage.setItem", USER_KEY, userJson);
-                    _pendingUser = null;
-                    flushed = true;
-                    _logger.LogInformation("Flushed deferred user to localStorage");
-                }
-            }
-            catch (Exception ex)
-            {
-                _logger.LogError(ex, "Error flushing deferred auth data to localStorage");
-            }
-
-            return flushed;
-        }
-
-        // Stores pending tokens/user after the app becomes interactive
         public async Task StorePendingTokensAsync()
         {
-            try
-            {
-                var flushed = await TryFlushPendingAsync();
-                if (flushed)
-                {
-                    _logger.LogInformation("Stored pending tokens to browser storage");
-                }
-                else
-                {
-                    _logger.LogInformation("No pending tokens to store or JS not yet available");
-                }
-            }
-            catch (Exception ex)
-            {
-                _logger.LogError(ex, "Error in StorePendingTokensAsync");
-                throw;
-            }
-        }
-=======
->>>>>>> 45de4930
+            throw new NotImplementedException();
+        }
+
+        public async Task TryFlushPendingAsync()
+        {
+            throw new NotImplementedException();
+        }
+
+        public async Task<object> ForgotPasswordAsync(string inputEmail)
+        {
+            throw new NotImplementedException();
+        }
     }
 
     #region DTOs
@@ -660,7 +405,6 @@
     public class AuthLoginResponse
     {
         public string Token { get; set; } = string.Empty;
-        public string RefreshToken { get; set; } = string.Empty;
         public AuthUserDto User { get; set; } = new();
         public DateTime ExpiresAt { get; set; }
     }
