--- conflicted
+++ resolved
@@ -1,76 +1,8 @@
 {
-  "ConnectionStrings": {
-<<<<<<< HEAD
-    "DefaultConnection": "Server=localhost;Database=Clti;User Id=sa;Password=StrongPass123!;MultipleActiveResultSets=true;TrustServerCertificate=true"
-=======
-    "DefaultConnection": "Server=NTB-VOVA\\FUSIO;Database=Clti;User Id=sa;Password=Root4321T00r;MultipleActiveResultSets=true;TrustServerCertificate=true"
->>>>>>> 45de4930
-  },
-  "Serilog": {
-    "Using": [ "Serilog.Sinks.Console", "Serilog.Sinks.File" ],
-    "MinimumLevel": {
-      "Default": "Debug",
-      "Override": {
-        "Microsoft": "Information",
-        "Microsoft.AspNetCore": "Information",
-        "Microsoft.EntityFrameworkCore": "Information",
-        "Microsoft.EntityFrameworkCore.Database.Command": "Information",
-        "CLTI.Diagnosis": "Debug",
-        "CLTI.Diagnosis.Controllers": "Debug",
-        "CLTI.Diagnosis.Services": "Debug",
-        "CLTI.Diagnosis.Middleware": "Debug",
-        "CLTI.Diagnosis.Data": "Debug",
-        "System": "Information"
-      }
-    },
-    "WriteTo": [
-      {
-        "Name": "Console",
-        "Args": {
-          "outputTemplate": "[{Timestamp:yyyy-MM-dd HH:mm:ss} {Level:u3}] {Message:lj} {Properties:j}{NewLine}{Exception}"
-        }
-      },
-      {
-        "Name": "File",
-        "Args": {
-          "path": "logs/app-.log",
-          "rollingInterval": "Day",
-          "retainedFileCountLimit": 7,
-          "outputTemplate": "[{Timestamp:yyyy-MM-dd HH:mm:ss.fff} {Level:u3}] [{SourceContext}] [{ThreadId}] {Message:lj} {Properties:j}{NewLine}{Exception}",
-          "shared": true,
-          "flushToDiskInterval": "00:00:01"
-        }
-      },
-      {
-        "Name": "File",
-        "Args": {
-          "path": "logs/errors-.log",
-          "rollingInterval": "Day",
-          "retainedFileCountLimit": 30,
-          "restrictedToMinimumLevel": "Warning",
-          "outputTemplate": "[{Timestamp:yyyy-MM-dd HH:mm:ss.fff} {Level:u3}] [{SourceContext}] [{ThreadId}] {Message:lj} {Properties:j}{NewLine}{Exception}",
-          "shared": true,
-          "flushToDiskInterval": "00:00:01"
-        }
-      }
-    ],
-    "Enrich": [ "FromLogContext", "WithMachineName", "WithThreadId", "WithEnvironmentName" ],
-    "Properties": {
-      "Application": "CLTI.Diagnosis",
-      "Environment": "Development"
+  "Logging": {
+    "LogLevel": {
+      "Default": "Information",
+      "Microsoft.AspNetCore": "Warning"
     }
-  },
-<<<<<<< HEAD
-  "InternalApi": {
-    "BaseUrlHttps": "https://localhost:7124",
-    "BaseUrlHttp": "http://localhost:5276"
-  },
-=======
->>>>>>> 45de4930
-  "AllowedHosts": "*",
-  "Jwt": {
-    "Key": "your-super-secret-jwt-key-min-256-bits-long-for-security-purposes-12345",
-    "Issuer": "CLTI.Diagnosis",
-    "Audience": "CLTI.Diagnosis.Client"
   }
 }